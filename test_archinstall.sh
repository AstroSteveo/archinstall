--- conflicted
+++ resolved
@@ -154,10 +154,7 @@
     
     # Create mock executables
     create_mock_command "curl"
-<<<<<<< HEAD
     create_mock_command "ping"
-=======
->>>>>>> f8e224fc
     create_mock_command "lsblk"
     create_mock_command "blkid"
     create_mock_command "mount"
@@ -259,11 +256,7 @@
     local test_function="$2"
 
     CURRENT_TEST="$test_name"
-<<<<<<< HEAD
-    ((TESTS_RUN++)) || true
-=======
     ((TESTS_RUN+=1))
->>>>>>> f8e224fc
     
     test_info "Running: $test_name"
     
@@ -272,17 +265,10 @@
     
     if "$test_function"; then
         test_success "$test_name"
-<<<<<<< HEAD
-        ((TESTS_PASSED++)) || true
-    else
-        test_failure "$test_name"
-        ((TESTS_FAILED++)) || true
-=======
         ((TESTS_PASSED+=1))
     else
         test_failure "$test_name"
         ((TESTS_FAILED+=1))
->>>>>>> f8e224fc
     fi
     
     echo
@@ -330,18 +316,9 @@
 }
 
 test_validate_network_success() {
-<<<<<<< HEAD
-=======
-    # Mock successful curl
->>>>>>> f8e224fc
     export MOCK_EXIT_CODE=0
 
     validate_network
-
-<<<<<<< HEAD
-=======
-    # Check if curl was called
->>>>>>> f8e224fc
     if grep -q "curl.*archlinux.org" /tmp/mock_calls.log; then
         return 0
     else
@@ -351,18 +328,12 @@
 }
 
 test_validate_network_failure() {
-<<<<<<< HEAD
     export MOCK_EXIT_CODE=1
-
-    fatal() { return 1; }
-=======
-    # Simulate failed network check
     fatal() { return 1; }
     validate_network() {
         info "Checking network connectivity..."
         fatal "No internet connection. Please configure networking and try again."
     }
->>>>>>> f8e224fc
 
     if validate_network; then
         return 1
@@ -555,11 +526,6 @@
 test_mount_filesystems() {
     export DISK="/dev/sda"
     export FILESYSTEM_TYPE="ext4"
-<<<<<<< HEAD
-    
-=======
-
->>>>>>> f8e224fc
     mount_filesystems
     
     # Verify mount commands were called
